--- conflicted
+++ resolved
@@ -2340,11 +2340,7 @@
 	if _, ok := vmss.Tags[consts.VMSSTagForBatchOperation]; ok {
 		batchSize = ss.GetPutVMSSVMBatchSize()
 	}
-<<<<<<< HEAD
-	if batchSize <= 0 {
-=======
 	if batchSize < 1 {
->>>>>>> 52f3eec8
 		batchSize = 1
 	}
 	klog.V(2).InfoS("Fetch VMSS batch size", "vmss", vmssName, "size", batchSize)
